# CLAUDE.md

This file provides guidance to Claude Code (claude.ai/code) when working with code in this repository.

## Project Overview

<<<<<<< HEAD
Dataelan is a comprehensive AI-powered platform with intelligent LLM routing, cost optimization, and multi-tenant workspace management. The platform currently exposes a Django backend with WebSocket support; the previous React/Next.js frontend has been removed and is being rebuilt from scratch.
=======
Dataelan is a comprehensive AI-powered platform with intelligent LLM routing, cost optimization, and multi-tenant workspace management. The platform consists of a Django backend with WebSocket support and a Next.js frontend, designed for enterprise-scale AI applications. A key feature is the **Takeoff** module for advanced PDF/engineering drawing extraction using vector analysis and LLM-based element detection.
>>>>>>> e9bfddd2

## Quick Start Commands

### Backend (Django)
```bash
# Setup and run backend
cd backend
python -m venv ../dataelan_env
source ../dataelan_env/bin/activate  # On Windows: ../dataelan_env/Scripts/activate
pip install -r requirements.txt
python manage.py migrate
python manage.py runserver

# Run tests
python manage.py test

# Management commands
python manage.py setup_providers          # Setup LLM providers
python manage.py setup_intelligent_routing # Setup routing rules
python manage.py collectstatic --noinput  # Collect static files
```

<<<<<<< HEAD
=======
### Frontend (Next.js)
```bash
# Setup and run frontend
cd frontend
npm install
npm run dev    # Development server (runs on 0.0.0.0:3000)
npm run build  # Production build
npm run start  # Production server
npm run lint   # Lint code
npm test       # Run Jest tests
npm run test:watch # Run tests in watch mode
```

>>>>>>> e9bfddd2
### Docker (Full Stack)
```bash
# Run complete application with Docker
docker-compose up -d          # Start all services
docker-compose down           # Stop all services  
docker-compose build          # Rebuild images
docker-compose logs backend   # View backend logs
```

> **Note:** Docker currently builds/runs only the backend, Postgres, and Redis services. Reintroduce a frontend service after scaffolding the new client application.
```

## Architecture Overview

### Backend (Django)
The backend uses a modular Django architecture with the following key applications:

**Core Apps:**
- `core/` - Authentication, users, organizations, base models with soft delete
- `workspaces/` - Multi-tenant workspace management with role-based access
- `modelhub/` - Intelligent LLM provider management and cost-optimized routing
- `prompt/` - Chat sessions and WebSocket consumers for real-time messaging
- `context_manager/` - Universal context management across all AI interactions

**AI & Automation:**
- `agents/` - Configurable AI agents with custom instructions and tools
- `rag_service/` - Retrieval-Augmented Generation with Qdrant vector database
- `mcp/` - Model Control Plane for external service integrations

**Document Processing:**
- `takeoff/` - Engineering drawing extraction with vector text/shape extraction and LLM-based element detection
  - Vector text extractor for precise text positioning
  - Vector shape extractor for geometric element detection
  - Chunked LLM extraction service for large documents (handles 100+ elements)
  - Measurement and validation services
  - Schema-based validation for extracted data

**Supporting Services:**
- `file_storage/` - File upload and management system
- `benchmark/` - Platform evaluation and performance metrics

**Key Architectural Patterns:**
- WebSocket architecture with Django Channels for real-time features
- Intelligent LLM routing with complexity analysis (85% rule-based, 15% LLM escalation)
- Cost tracking and optimization across all AI operations
- Multi-tenancy with organization-based soft isolation
- UUID-based entities with soft delete patterns

### Frontend (Rebuild in Progress)
The previous Next.js client has been removed. When the new frontend is scaffolded, document its stack, commands, and integration points here so other contributors understand how to run it locally and inside Docker.

## Database & Infrastructure

**Database:** PostgreSQL with atomic transactions and proper indexing
**Caching:** Redis for sessions, channel layers, and application caching
**WebSockets:** Django Channels with Redis backend for real-time communication
**Background Tasks:** Celery for asynchronous processing
**Vector Database:** Qdrant for RAG and semantic search capabilities

### Document Processing Stack

The Takeoff module uses specialized libraries for PDF and document processing:

**PDF Processing:**
- PyMuPDF (fitz) - Advanced PDF extraction with vector graphics support
- PyPDF2 - PDF processing (backward compatibility)
- pdf2image - PDF to image conversion

**Table Extraction:**
- camelot-py - Table extraction from PDFs
- pdfplumber - Alternative table extraction
- pandas - DataFrame handling for tabulated data

**Document Formats:**
- python-docx - Word document processing
- beautifulsoup4 - HTML processing
- markdown - Markdown parsing

**Text Processing:**
- chardet - Encoding detection
- sentence-transformers - Local embeddings for semantic search

**Image Processing:**
- Pillow (PIL) - Image manipulation and processing

## Environment Variables

### Backend (.env)
```bash
# Database
POSTGRES_NAME=takeoff
POSTGRES_USER=takeoff
POSTGRES_PASSWORD=takeoff
POSTGRES_HOST=localhost  # or 'db' for Docker
POSTGRES_PORT=5434       # Docker mapped port (internal: 5432)

# Redis
REDIS_HOST=localhost     # or 'redis' for Docker
REDIS_PORT=6379

# Django
DEBUG=1
SECRET_KEY=your-secret-key-here
ALLOWED_HOSTS=localhost,127.0.0.1

# CORS settings
CORS_ALLOWED_ORIGINS=http://localhost:3000,http://127.0.0.1:3000,http://frontend:3000

# API settings
API_HOST=0.0.0.0
API_PORT=8000

# Channel Layers (for WebSockets)
CHANNEL_LAYERS_BACKEND=channels_redis.core.RedisChannelLayer

# MCP encryption key (auto-generated if not provided)
MCP_ENCRYPTION_KEY=<your-fernet-key>

# AI Provider API Keys (add as needed)
ANTHROPIC_API_KEY=<your-key>
OPENAI_API_KEY=<your-key>
COHERE_API_KEY=<your-key>
```

### Frontend (.env.local)
Pending. Define the necessary environment variables once the new frontend stack is chosen and scaffolded.

## Takeoff Module - Document Extraction

The Takeoff module provides advanced PDF and engineering drawing extraction capabilities:

### Extraction Services

1. **Vector Text Extractor** (`vector_text_extractor.py`)
   - Extracts text with precise positioning from PDF vector graphics
   - Handles fonts, encoding, and text transformations
   - Returns structured text with bounding boxes and page numbers

2. **Vector Shape Extractor** (`vector_shape_extractor.py`)
   - Detects geometric shapes (circles, rectangles, polygons, ellipses)
   - Analyzes line styles, colors, and fill patterns
   - Useful for detecting element symbols in engineering drawings

3. **LLM Extraction Service** (`llm_extraction.py`)
   - Uses LLMs to extract structured elements from documents
   - Supports single-pass extraction for smaller documents (<30 elements)

4. **Chunked LLM Extraction** (`llm_extraction_chunked.py`)
   - Solves output token limit issues for large documents
   - Processes documents in chunks while maintaining full context
   - Handles 100+ elements reliably
   - Automatic deduplication and continuation detection
   - Configuration:
     - `ELEMENTS_PER_CHUNK = 15` (safe for 8K token limits)
     - `MAX_CHUNKS = 20` (allows 300 total elements)
     - `MAX_OUTPUT_TOKENS = 8000` (conservative limit)

### When to Use Which Extraction Method

- **Vector extractors**: For raw text/shape data without semantic understanding
- **LLM extraction**: For documents with <30 structured elements
- **Chunked LLM extraction**: For large documents (50+ elements) or unknown size

### Extraction Models

The `takeoff/models.py` defines comprehensive data structures:
- `ShapeType`, `LineStyle`, `Point`, `BoundingBox`
- `ShapeStyle` with validation for element symbols
- Measurement and validation models

See `backend/takeoff/services/CHUNKED_EXTRACTION_README.md` for detailed documentation on the chunked extraction service.

## Development Workflow

### Adding New Features

1. **Backend Changes:**
   - Follow Django app structure with models, serializers, views, urls
   - Add migrations: `python manage.py makemigrations`
   - Apply migrations: `python manage.py migrate`
   - Add API documentation with drf-spectacular decorators
   - WebSocket consumers go in `consumers.py`, routing in `routing.py`

2. **Frontend Changes (Coming Soon):**
   - Document coding standards once the new framework is selected
   - Add run/build/test commands for the new client
   - Update Docker integration to include the frontend container

3. **Database Changes:**
   - Always create migrations for model changes
   - Follow UUID primary key pattern from BaseModel
   - Use soft delete via SoftDeletableMixin
   - Add proper indexes for query performance

### Key Development Patterns

**Backend:**
- Use `BaseModel` for all models (UUID, soft delete, timestamps)
- Implement proper DRF permissions and serializers
- Use `UnifiedLLMClient` for AI provider integrations
- Follow organization-based multi-tenancy patterns

**Frontend:**
- Use TypeScript interfaces for all API responses
- Implement proper loading and error states
- Follow responsive design with Tailwind CSS
- Use React Hook Form with Zod validation for forms

## API Documentation

When backend is running, API documentation is available at:
- Swagger UI: `http://localhost:8000/api/schema/swagger-ui/`
- ReDoc: `http://localhost:8000/api/schema/redoc/`
- OpenAPI Schema: `http://localhost:8000/api/schema/`

## Testing

### Backend Testing
```bash
cd backend
python manage.py test                    # Run all tests
python manage.py test core              # Test specific app
python manage.py test --keepdb          # Keep test database
coverage run --source='.' manage.py test # Run with coverage
coverage report                         # View coverage report
```

### Frontend Testing
<<<<<<< HEAD
Pending until the new frontend is created. Document the testing workflow here once available.
=======
```bash
cd frontend
npm test                                # Run Jest tests
npm run test:watch                      # Watch mode
```
>>>>>>> e9bfddd2

## Important Notes

### General Platform
- **Multi-tenancy**: All models use organization-based isolation - always filter by organization
- **Cost Tracking**: All AI operations track costs - use `ModelMetrics` for monitoring
- **WebSocket Auth**: WebSocket connections require JWT token authentication
- **Soft Delete**: Never use `.delete()` directly - models use soft delete patterns (where implemented)
- **LLM Routing**: Use `LLMRouter` service for intelligent model selection based on complexity
- **Context Management**: Leverage `UniversalContextService` for cross-domain context sharing

### Takeoff Module
- **Extraction Method Selection**: Use chunked extraction (`llm_extraction_chunked.py`) for documents with 50+ elements or unknown size
- **Token Limits**: The chunked service handles output token limits by processing in batches while maintaining full context
- **Cost Implications**: Chunked extraction costs ~3x more than single-pass but guarantees complete extraction
- **Vector Extraction**: Use vector extractors (`vector_text_extractor.py`, `vector_shape_extractor.py`) when you need raw geometric/text data without semantic understanding
- **Deduplication**: The chunked service automatically deduplicates elements across chunks
- **Testing Extraction**: Test scripts are in `backend/takeoff/tests/` - use Docker exec to run them

## Troubleshooting

**Database Connection Issues:**
- Check PostgreSQL is running on port 5434 (Docker host, mapped from container's 5432) or 5432 (local)
- Default database name is `takeoff` (not `dataelan`)
- Verify credentials in environment variables match `.env.example`
- Docker: `docker-compose ps` to check if db service is healthy

**WebSocket Connection Issues:**
- Ensure Redis is running and accessible
- Check CORS settings in Django settings
- Verify token authentication is working

**Frontend API Issues:**
- Check NEXT_PUBLIC_API_URL is correct
- Verify backend is running and accessible
- Check browser network tab for CORS errors

**Docker Issues:**
- Ensure all services are healthy: `docker-compose ps`
- Check service logs: `docker-compose logs <service>`
- Rebuild if needed: `docker-compose build --no-cache`
- Container names: `takeoff_tool-backend-1`, `takeoff_tool-frontend-1`, `takeoff_tool-db-1`, `takeoff_tool-redis-1`

**Takeoff Extraction Issues:**
- **Truncated Output**: Use chunked extraction service for documents with many elements
- **Missing Dependencies**: Ensure PyMuPDF, camelot-py, and other document processing libraries are installed
- **Token Limit Errors**: Reduce `ELEMENTS_PER_CHUNK` in chunked service (default: 15)
- **Incomplete Extraction**: Check raw response files in `backend/takeoff/tests/output/` directory
- **Shape Detection**: Vector shape extractor requires vector graphics in PDF (not rasterized images)
- **Text Positioning**: Vector text extractor provides more accurate positioning than PyMuPDF's built-in text extraction<|MERGE_RESOLUTION|>--- conflicted
+++ resolved
@@ -4,11 +4,7 @@
 
 ## Project Overview
 
-<<<<<<< HEAD
-Dataelan is a comprehensive AI-powered platform with intelligent LLM routing, cost optimization, and multi-tenant workspace management. The platform currently exposes a Django backend with WebSocket support; the previous React/Next.js frontend has been removed and is being rebuilt from scratch.
-=======
 Dataelan is a comprehensive AI-powered platform with intelligent LLM routing, cost optimization, and multi-tenant workspace management. The platform consists of a Django backend with WebSocket support and a Next.js frontend, designed for enterprise-scale AI applications. A key feature is the **Takeoff** module for advanced PDF/engineering drawing extraction using vector analysis and LLM-based element detection.
->>>>>>> e9bfddd2
 
 ## Quick Start Commands
 
@@ -31,22 +27,6 @@
 python manage.py collectstatic --noinput  # Collect static files
 ```
 
-<<<<<<< HEAD
-=======
-### Frontend (Next.js)
-```bash
-# Setup and run frontend
-cd frontend
-npm install
-npm run dev    # Development server (runs on 0.0.0.0:3000)
-npm run build  # Production build
-npm run start  # Production server
-npm run lint   # Lint code
-npm test       # Run Jest tests
-npm run test:watch # Run tests in watch mode
-```
-
->>>>>>> e9bfddd2
 ### Docker (Full Stack)
 ```bash
 # Run complete application with Docker
@@ -275,15 +255,11 @@
 ```
 
 ### Frontend Testing
-<<<<<<< HEAD
-Pending until the new frontend is created. Document the testing workflow here once available.
-=======
 ```bash
 cd frontend
 npm test                                # Run Jest tests
 npm run test:watch                      # Watch mode
 ```
->>>>>>> e9bfddd2
 
 ## Important Notes
 
